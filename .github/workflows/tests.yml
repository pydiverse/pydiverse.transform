name: Tests

on:
  push:
    branches:
      - main
  pull_request:
    paths-ignore:
      - "docs/**"

jobs:
  lint:
    name: Pre-commit Checks
    timeout-minutes: 30
    runs-on: ubuntu-latest
    steps:
      - name: Checkout branch
<<<<<<< HEAD
        uses: actions/checkout@eef61447b9ff4aafe5dcd4e0bbf5d482be7e7871 # v4.2.1
      - name: Set up pixi
        uses: prefix-dev/setup-pixi@ba3bb36eb2066252b2363392b7739741bb777659 # v0.8.1
      - name: Install repository
        # needed for generate-col-ops hook
        run: pixi run postinstall
      - name: pre-commit
        run: pixi run pre-commit run -a --color=always --show-diff-on-failure
=======
        uses: actions/checkout@v4

      - name: Setup Pixi
        uses: prefix-dev/setup-pixi@v0.8.1
        with:
          environments: py310

      - name: Linting - Run pre-commit checks
        run: pixi run postinstall && pixi run pre-commit run -a --color=always --show-diff-on-failure
>>>>>>> 07cbc49b

  test:
    name: pytest
    runs-on: ${{ matrix.os }}
    strategy:
      matrix:
        os:
          - ubuntu-latest
        environment:
          - py310
          - py311
          - py312
    timeout-minutes: 20
    steps:
      - uses: actions/checkout@v4

      - name: Setup Pixi
        uses: prefix-dev/setup-pixi@v0.8.1
        with:
          environments: ${{ matrix.environment }}

      - name: Start Docker Compose
        uses: isbang/compose-action@f1ca7fefe3627c2dab0ae1db43a106d82740245e
        with:
          compose-file: docker-compose.yaml

      - name: Install Microsoft ODBC
        run: sudo ACCEPT_EULA=Y apt-get install -y msodbcsql18

      - name: Wait for Docker Servers
        run: |
          until bash ./.github/scripts/docker_compose_ready.sh; do
            sleep 1
          done

      - name: Run tests
        env:
          SNOWFLAKE_PASSWORD: ${{ secrets.SNOWFLAKE_PASSWORD }}
          SNOWFLAKE_ACCOUNT: ${{ secrets.SNOWFLAKE_ACCOUNT }}
          SNOWFLAKE_USER: ${{ secrets.SNOWFLAKE_USER }}
        run: |
          pixi run -e ${{ matrix.environment }} pytest tests -ra ${RUNNER_DEBUG:+-v} --color=yes --postgres --mssql<|MERGE_RESOLUTION|>--- conflicted
+++ resolved
@@ -15,7 +15,6 @@
     runs-on: ubuntu-latest
     steps:
       - name: Checkout branch
-<<<<<<< HEAD
         uses: actions/checkout@eef61447b9ff4aafe5dcd4e0bbf5d482be7e7871 # v4.2.1
       - name: Set up pixi
         uses: prefix-dev/setup-pixi@ba3bb36eb2066252b2363392b7739741bb777659 # v0.8.1
@@ -24,17 +23,6 @@
         run: pixi run postinstall
       - name: pre-commit
         run: pixi run pre-commit run -a --color=always --show-diff-on-failure
-=======
-        uses: actions/checkout@v4
-
-      - name: Setup Pixi
-        uses: prefix-dev/setup-pixi@v0.8.1
-        with:
-          environments: py310
-
-      - name: Linting - Run pre-commit checks
-        run: pixi run postinstall && pixi run pre-commit run -a --color=always --show-diff-on-failure
->>>>>>> 07cbc49b
 
   test:
     name: pytest
