from __future__ import annotations

<<<<<<< HEAD
from ._internal.backend.targets import DuckDb, Polars, SqlAlchemy
from ._internal.pipe.pipeable import verb
=======
from ._internal.backend.targets import DuckDb, Pandas, Polars, SqlAlchemy
>>>>>>> f7dc135f
from ._internal.pipe.verbs import (
    arrange,
    drop,
    full_join,
    group_by,
    inner_join,
    join,
    left_join,
    mutate,
    rename,
    select,
    slice_head,
    summarize,
    ungroup,
)
from .base import *  # noqa: F403
from .base import __all__ as __base

__all__ = __base + [
    "verb",
    "arrange",
    "drop",
    "group_by",
    "inner_join",
    "join",
    "left_join",
    "mutate",
    "full_join",
    "rename",
    "select",
    "slice_head",
    "summarize",
    "ungroup",
    "DuckDb",
    "SqlAlchemy",
    "Polars",
    "Pandas",
]<|MERGE_RESOLUTION|>--- conflicted
+++ resolved
@@ -1,11 +1,7 @@
 from __future__ import annotations
 
-<<<<<<< HEAD
-from ._internal.backend.targets import DuckDb, Polars, SqlAlchemy
+from ._internal.backend.targets import DuckDb, Pandas, Polars, SqlAlchemy
 from ._internal.pipe.pipeable import verb
-=======
-from ._internal.backend.targets import DuckDb, Pandas, Polars, SqlAlchemy
->>>>>>> f7dc135f
 from ._internal.pipe.verbs import (
     arrange,
     drop,
