--- conflicted
+++ resolved
@@ -225,11 +225,7 @@
     new_cols = copy.copy(table._cache.cols)
 
     for name, val, uid in zip(
-<<<<<<< HEAD
-        new._ast.names, new._ast.values, new._ast.uuids, strict=False
-=======
         new._ast.names, new._ast.values, new._ast.uuids, strict=True
->>>>>>> 762999c7
     ):
         new_cols[name] = Col(
             name, new._ast, uid, val.dtype(), val.ftype(agg_is_window=True)
@@ -374,11 +370,7 @@
     new_cols = table._cache.cols | {
         name: Col(name, new._ast, uid, val.dtype(), val.ftype(agg_is_window=False))
         for name, val, uid in zip(
-<<<<<<< HEAD
-            new._ast.names, new._ast.values, new._ast.uuids, strict=False
-=======
             new._ast.names, new._ast.values, new._ast.uuids, strict=True
->>>>>>> 762999c7
         )
     }
 
