# Copyright (c) QuantCo and pydiverse contributors 2025-2025
# SPDX-License-Identifier: BSD-3-Clause

import copy
import functools
import itertools
import operator
import uuid
from typing import Any, Literal, overload

import polars as pl

from pydiverse.common import Bool, Int64
from pydiverse.transform._internal import errors
from pydiverse.transform._internal.backend.table_impl import (
    TableImpl,
    split_join_cond,
)
from pydiverse.transform._internal.backend.targets import (
    Dict,
    DictOfLists,
    ListOfDicts,
    Polars,
    Scalar,
    Target,
)
from pydiverse.transform._internal.errors import (
    ColumnNotFoundError,
    DataTypeError,
    ErrorWithSource,
    FunctionTypeError,
)
from pydiverse.transform._internal.ops import ops
from pydiverse.transform._internal.ops.op import Ftype
from pydiverse.transform._internal.pipe.pipeable import (
    Pipeable,
    check_subquery,
    modify_ast,
    verb,
)
from pydiverse.transform._internal.pipe.table import Table
from pydiverse.transform._internal.tree import types
from pydiverse.transform._internal.tree.col_expr import (
    Col,
    ColExpr,
    ColFn,
    ColName,
    EvalAligned,
    LiteralCol,
    Order,
    Series,
    get_ast_path_str,
    wrap_literals,
)
from pydiverse.transform._internal.tree.verbs import (
    Alias,
    Arrange,
    Filter,
    GroupBy,
    Join,
    Mutate,
    Rename,
    Select,
    SliceHead,
    Summarize,
    Ungroup,
)

__all__ = [
    "alias",
    "collect",
    "build_query",
    "show_query",
    "select",
    "drop",
    "rename",
    "mutate",
    "join",
    "left_join",
    "inner_join",
    "full_join",
    "filter",
    "arrange",
    "group_by",
    "ungroup",
    "summarize",
    "slice_head",
    "export",
]


@overload
def alias(new_name: str | None = None, *, keep_col_refs: bool = False) -> Pipeable: ...


@verb
@modify_ast
def alias(
    table: Table, new_name: str | None = None, *, keep_col_refs: bool = False
) -> Pipeable:
    """
    Changes the name of the current table and allows subqueries in SQL.

    :param new_name:
        The new name assigned to the table. If this is ``None``, the table
        retains its previous name.

    :param keep_col_refs:
        Whether column references are reset. If ``keep_col_refs=False``, the resulting
        table is not considered to be derived from the input table, i.e. one cannot use
        columns from the input table in subsequent operations on the result table.
        However, the reset of column references is necessary before performing a
        self-join.

    Examples
    --------

    A self join without applying ``alias`` before raises an exception:

    >>> t = pdt.Table({"a": [4, 2, 1, 4], "b": ["l", "g", "uu", "--   r"]})
    >>> t >> join(t, t.a == t.a, how="inner", suffix="_right")
    ValueError: table `<pydiverse.transform._internal.backend.polars.PolarsImpl object
    at 0x13f86d510>` occurs twice in the table tree.
    hint: To join two tables derived from a common table, apply `>> alias()` to one of
    them before the join.

    By applying ``alias`` to the right table and storing the result in a new variable,
    the self join succeeds.

    >>> (
    ...     t
    ...     >> join(s := t >> alias(), t.a == s.a, how="inner", suffix="_right")
    ...     >> show()
    ... )
    shape: (6, 4)
    ┌─────┬────────┬─────────┬─────────┐
    │ a   ┆ b      ┆ a_right ┆ b_right │
    │ --- ┆ ---    ┆ ---     ┆ ---     │
    │ i64 ┆ str    ┆ i64     ┆ str     │
    ╞═════╪════════╪═════════╪═════════╡
    │ 4   ┆ l      ┆ 4       ┆ l       │
    │ 4   ┆ --   r ┆ 4       ┆ l       │
    │ 2   ┆ g      ┆ 2       ┆ g       │
    │ 1   ┆ uu     ┆ 1       ┆ uu      │
    │ 4   ┆ l      ┆ 4       ┆ --   r  │
    │ 4   ┆ --   r ┆ 4       ┆ --   r  │
    └─────┴────────┴─────────┴─────────┘
    """

    if new_name is None:
        new_name = table._ast.name

    new = copy.copy(table)
    new._ast = Alias(
        new._ast,
        uuid_map={uid: uuid.uuid1() for uid in table._cache.cols.keys()}
        if not keep_col_refs
        else None,
    )
    new._ast.name = new_name

    return new


@overload
def collect(
    target: Target | None = None, *, keep_col_refs: bool = True
) -> Pipeable: ...


@verb
def collect(
    table: Table,
    target: Target | None = None,
    *,
    keep_col_refs: bool = True,
) -> Pipeable:
    """
    Execute all accumulated operations and write the result to a new Table.

    This verb is only for polars-backed tables. All operations lazily stored in the
    table are executed and a new table containing the result is returned. The returned
    table always stored the data in a polars LazyFrame. One can choose whether the
    following operations on the table are executed via polars or DuckDB on the
    LazyFrame (see also :doc:`/examples/duckdb_polars_parquet`).

    :param target:
        The execution engine to be used from here on. Can be either ``Polars`` or
        ``DuckDb``.

    Examples
    --------
    Here, ``collect`` does not change anything in the result, but the ``mutate`` is
    executed on the DataFrame when ``collect`` is called, whereas the ``arrange`` is
    only executed when ``export`` is called. Without ``collect``, the ``mutate`` would
    only have been executed with the ``export``, too.

    >>> t = pdt.Table({"a": [4, 2, 1, 4], "b": ["l", "g", "uu", "--   r"]})
    >>> (
    ...     t
    ...     >> mutate(z=t.a + t.b.str.len())
    ...     >> collect()
    ...     >> arrange(C.z, t.a)
    ...     >> show()
    ... )
    shape: (4, 3)
    ┌─────┬────────┬─────┐
    │ a   ┆ b      ┆ z   │
    │ --- ┆ ---    ┆ --- │
    │ i64 ┆ str    ┆ i64 │
    ╞═════╪════════╪═════╡
    │ 1   ┆ uu     ┆ 3   │
    │ 2   ┆ g      ┆ 3   │
    │ 4   ┆ l      ┆ 5   │
    │ 4   ┆ --   r ┆ 10  │
    └─────┴────────┴─────┘
    """
    errors.check_arg_type(
        Target | type(Target) | type(None), "collect", "target", target
    )

    if target is None:
        target = Polars()

    if not isinstance(target, Target):
        assert issubclass(target, Target)
        target = target()

    df = table >> export(Polars(lazy=False))

    if not keep_col_refs:
        return Table(df)

    # TODO: keep_hidden_cols option

    assert len(table) == len(table._cache.name_to_uuid)

    new = Table(
        TableImpl.from_resource(
            df,
            target,
            name=table._ast.name,
            # preserve UUIDs -> this keeps column references across collect()
            uuids={name: uid for name, uid in table._cache.name_to_uuid.items()},
        )
    )
    new._cache.derived_from = table._cache.derived_from | {new._ast}
    new._cache.partition_by = [
        preprocess_arg(col, new) for col in table._cache.partition_by
    ]

    return new


@overload
def export(
    target: Target, *, schema_overrides: dict[str, Any] | None = None
) -> Pipeable: ...


@verb
def export(
    table: Table,
    target: Target | type[Target],
    *,
    schema_overrides: dict[str, Any] | None = None,
) -> Pipeable:
    """Convert a pydiverse.transform Table to a data frame.

    :param target:
        Can currently be either a ``Polars`` or ``Pandas`` object. For polars, one can
        specify whether a DataFrame or LazyFrame is returned via the ``lazy`` keyword
        parameter.
        If ``lazy=True``, no actual computations are performed, they just get stored in
        the LazyFrame.

    :param schema_overrides:
        A dictionary of column names to backend-specific data types. This controls which
        data types are used when writing to the backend. Because the data types are not
        constrained by pydiverse.transform's type system, this may sometimes be
        preferred over a cast.

    :return:
        A polars or pandas DataFrame / LazyFrame.

    Examples
    --------

    >>> t1 = pdt.Table(
    ...     {
    ...         "a": [3, 1, 4, 1, 5, 9],
    ...         "b": [2.465, 0.22, -4.477, 10.8, -81.2, 0.0],
    ...         "c": ["a,", "bcbc", "pydiverse", "transform", "'  '", "-22"],
    ...     }
    ... )
    >>> t1 >> export(Pandas())
       a      b          c
    0  3  2.465         a,
    1  1   0.22       bcbc
    2  4 -4.477  pydiverse
    3  1   10.8  transform
    4  5  -81.2       '  '
    5  9    0.0        -22
    >>> t1 >> show()
    shape: (6, 3)
    ┌─────┬────────┬───────────┐
    │ a   ┆ b      ┆ c         │
    │ --- ┆ ---    ┆ ---       │
    │ i64 ┆ f64    ┆ str       │
    ╞═════╪════════╪═══════════╡
    │ 3   ┆ 2.465  ┆ a,        │
    │ 1   ┆ 0.22   ┆ bcbc      │
    │ 4   ┆ -4.477 ┆ pydiverse │
    │ 1   ┆ 10.8   ┆ transform │
    │ 5   ┆ -81.2  ┆ '  '      │
    │ 9   ┆ 0.0    ┆ -22       │
    └─────┴────────┴───────────┘
    """

    errors.check_arg_type(Target | type(Target), "export", "target", target)

    if not isinstance(target, Target):
        assert issubclass(target, Target)
        target = target()

    if isinstance(target, Scalar):
        if len(table) != 1:
            raise TypeError(
                "to export a table to a scalar, it must have exactly one column, but "
                f"found {len(table)} columns"
            )
        df: pl.DataFrame = table >> export(Polars())
        if df.height != 1:
            raise TypeError(
                "to export a table to a scalar, it must have exactly one row, but "
                f"found {df.height} rows"
            )
        return df.item()

    elif isinstance(target, Dict):
        df: pl.DataFrame = table >> export(Polars())
        if df.height != 1:
            raise TypeError(
                "cannot export a table with more than one row to `Dict`, "
                f"found {df.height} rows"
            )
        return df.to_dicts()[0]

    elif isinstance(target, DictOfLists):
        return (table >> export(Polars())).to_dict(as_series=False)

    elif isinstance(target, ListOfDicts):
        return (table >> export(Polars())).to_dicts()

    # TODO: allow stuff like pdt.Int(): pl.UInt32() in schema_overrides and resolve that
    # to columns
    SourceBackend: type[TableImpl] = table._cache.backend
    if schema_overrides is None:
        schema_overrides = dict()
    return SourceBackend.export(
        table._ast.clone(),
        target,
        schema_overrides={
            table[col_name]._uuid: dtype for col_name, dtype in schema_overrides.items()
        },
    )


@overload
def build_query() -> Pipeable: ...


@verb
def build_query(table: Table) -> str | None:
    """
    Compiles the operations accumulated on the current table to a SQL query.

    :returns:
        The SQL query as a string.
    """

    return table._cache.backend.build_query(table._ast.clone())


@overload
def show_query(pipe: bool = False) -> Pipeable | None: ...


@verb
def show_query(table: Table, pipe: bool = False) -> Pipeable | None:
    """
    Prints the compiled SQL query to stdout.

    :param pipe:
        If set to `True`, the table is returned, else `None` is returned.

    Note
    ----
    During interactive development in the python shell, you usually want to keep
    `pipe = False`, else the table is printed, too. The main use for `pipe = True` is
    when you don't want to break a long sequence of verbs in a file.
    """

    if query := table >> build_query():
        print(query)
    else:
        print(
<<<<<<< HEAD
            f"No query to show for table {table._ast.short_name()}. "
            f"(backend: {table._cache.backend})"
=======
            f"No query to show for table {get_print_tbl_name(table)}. "
            f"(backend: {table._cache.backend.backend_name})"
>>>>>>> 8831551f
        )

    return table if pipe else None


@overload
def select(*cols: Col | ColName | str) -> Pipeable: ...


@verb
@modify_ast
def select(table: Table, *cols: Col | ColName | str) -> Pipeable:
    """
    Selects a subset of columns.

    :param cols:
        The columns to be included in the resulting table.

    Examples
    --------
    >>> t = pdt.Table({"a": [3, 2, 6, 4], "b": ["lll", "g", "u0", "__**_"]})
    >>> t >> select(t.a) >> show()
    shape: (4, 1)
    ┌─────┐
    │ a   │
    │ --- │
    │ i64 │
    ╞═════╡
    │ 3   │
    │ 2   │
    │ 6   │
    │ 4   │
    └─────┘
    """

    errors.check_vararg_type(Col | ColName | str, "select", *cols)

    for col in cols:
        if isinstance(col, ColName | str) and col not in table:
            raise ColumnNotFoundError(
                f"column `{col.ast_repr()}` does not exist in table "
                f"`{table._ast.short_name()}`"
            )
        elif col not in table and col._uuid in table._cache.cols:
            raise ColumnNotFoundError(
                f"cannot select hidden column `{col.ast_repr()}` again\n"
                "hint: A column becomes hidden if you deselected it before or "
                "overwrite it in `mutate` or `summarize`."
            )

    cols = [ColName(col) if isinstance(col, str) else col for col in cols]

    new = copy.copy(table)
    new._ast = Select(table._ast, [preprocess_arg(col, table) for col in cols])

    return new


@overload
def drop(*cols: Col | ColName | str) -> Pipeable: ...


@verb
def drop(table: Table, *cols: Col | ColName | str) -> Pipeable:
    """
    Removes a subset of the columns.

    :param cols:
        The columns to be removed.

    Examples
    --------
    >>> t = pdt.Table({"a": [3, 2, 6, 4], "b": ["lll", "g", "u0", "__**_"]})
    >>> t >> drop(t.a) >> show()
    shape: (4, 1)
    ┌───────┐
    │ b     │
    │ ---   │
    │ str   │
    ╞═══════╡
    │ lll   │
    │ g     │
    │ u0    │
    │ __**_ │
    └───────┘
    """
    errors.check_vararg_type(Col | ColName | str, "drop", *cols)
    cols = [ColName(col) if isinstance(col, str) else col for col in cols]

    dropped_uuids = {preprocess_arg(col, table)._uuid for col in cols}
    return table >> select(
        *(
            name
            for name, uid in table._cache.name_to_uuid.items()
            if uid not in dropped_uuids
        ),
    )


@overload
def rename(name_map: dict[str, str]) -> Pipeable: ...


@verb
@modify_ast
def rename(table: Table, name_map: dict[str | Col | ColName, str]) -> Pipeable:
    """
    Renames columns.

    :param name_map:
        A dictionary assigning some columns new names.

    Examples
    --------
    Renaming one column:

    >>> t = pdt.Table({"a": [3, 2, 6, 4], "b": ["lll", "g", "u0", "__**_"]})
    >>> t >> rename({"a": "h"}) >> show()
    shape: (4, 2)
    ┌─────┬───────┐
    │ h   ┆ b     │
    │ --- ┆ ---   │
    │ i64 ┆ str   │
    ╞═════╪═══════╡
    │ 3   ┆ lll   │
    │ 2   ┆ g     │
    │ 6   ┆ u0    │
    │ 4   ┆ __**_ │
    └─────┴───────┘

    Here is a more subtle example: As long as there are no two equal column names in the
    result table, one can give names to columns that already exist in the table. In the
    following example, the names of columns *a* and *b* are swapped.

    >>> s = t >> rename({"a": "b", "b": "a"}) >> show()
    Table <unnamed>, backend: PolarsImpl
    shape: (4, 2)
    ┌─────┬───────┐
    │ b   ┆ a     │
    │ --- ┆ ---   │
    │ i64 ┆ str   │
    ╞═════╪═══════╡
    │ 3   ┆ lll   │
    │ 2   ┆ g     │
    │ 6   ┆ u0    │
    │ 4   ┆ __**_ │
    └─────┴───────┘

    When using the column ``t.a`` in an expression derived from *s* now, it
    still refers to the same column, which now has the name *b*. The anonymous
    column ``C.a``, however, refers to the column with name *a* in the *current*
    table.

    >>> s >> mutate(u=t.a, v=C.a) >> show()
    shape: (4, 4)
    ┌─────┬───────┬─────┬───────┐
    │ b   ┆ a     ┆ u   ┆ v     │
    │ --- ┆ ---   ┆ --- ┆ ---   │
    │ i64 ┆ str   ┆ i64 ┆ str   │
    ╞═════╪═══════╪═════╪═══════╡
    │ 3   ┆ lll   ┆ 3   ┆ lll   │
    │ 2   ┆ g     ┆ 2   ┆ g     │
    │ 6   ┆ u0    ┆ 6   ┆ u0    │
    │ 4   ┆ __**_ ┆ 4   ┆ __**_ │
    └─────┴───────┴─────┴───────┘
    """
    errors.check_arg_type(dict, "rename", "name_map", name_map)

    for v in name_map.values():
        if not isinstance(v, str):
            raise TypeError(
                "values in the `name_map` of `rename` must have type `str`, found "
                f"`{v.__class__.__name__}` instead"
            )
    for k in name_map.keys():
        if not isinstance(k, str | Col | ColName):
            raise TypeError(
                "keys in the `name_map` of `rename` must have type `str | Col | "
                f"ColName`, found `{k.__class__.__name__}` instead"
            )

    name_map = {
        (preprocess_arg(k, table) if isinstance(k, ColName | Col) else k): v
        for k, v in name_map.items()
    }
    name_map = {
        (table._cache.uuid_to_name[k._uuid] if isinstance(k, Col) else k): v
        for k, v in name_map.items()
    }

    if d := set(name_map).difference(table._cache.name_to_uuid):
        raise ValueError(
            f"no column with name `{next(iter(d))}` in table "
            f"`{table._ast.short_name()}`"
        )

    if d := (set(table._cache.name_to_uuid).difference(name_map)) & set(
        name_map.values()
    ):
        raise ValueError(f"rename would cause duplicate column name `{next(iter(d))}`")

    new = copy.copy(table)
    new._ast = Rename(table._ast, name_map)

    return new


@overload
def mutate(**kwargs: ColExpr) -> Pipeable: ...


@verb
@modify_ast
def mutate(table: Table, **kwargs: ColExpr) -> Pipeable:
    """
    Adds new columns to the table.

    :param kwargs:
        Each key is the name of a new column, and its value is the column
        expression defining the new column.

    Examples
    --------
    >>> t1 = pdt.Table(
    ...     dict(a=[3, 1, 4, 1, 5, 9], b=[2.465, 0.22, -4.477, 10.8, -81.2, 0.0])
    ... )
    >>> t1 >> mutate(u=t1.a * t1.b) >> show()
    shape: (6, 3)
    ┌─────┬────────┬─────────┐
    │ a   ┆ b      ┆ u       │
    │ --- ┆ ---    ┆ ---     │
    │ i64 ┆ f64    ┆ f64     │
    ╞═════╪════════╪═════════╡
    │ 3   ┆ 2.465  ┆ 7.395   │
    │ 1   ┆ 0.22   ┆ 0.22    │
    │ 4   ┆ -4.477 ┆ -17.908 │
    │ 1   ┆ 10.8   ┆ 10.8    │
    │ 5   ┆ -81.2  ┆ -406.0  │
    │ 9   ┆ 0.0    ┆ 0.0     │
    └─────┴────────┴─────────┘
    """

    names, values = list(kwargs.keys()), list(kwargs.values())
    uuids = [uuid.uuid1() for _ in names]
    new = copy.copy(table)
    preprocessed = []
    for name, val in zip(names, values, strict=True):
        try:
            preprocessed.append(preprocess_arg(val, table))
        except ErrorWithSource as e:
            raise type(e)(
                e.args[0] + f"\noccurred in `mutate` argument `{name}`\n"
                f"AST path to error source: {get_ast_path_str(val, e.source)}"
            ) from e
    new._ast = Mutate(table._ast, names, preprocessed, uuids)

    return new


@overload
def filter(*predicates: ColExpr[Bool]) -> Pipeable: ...


@verb
@modify_ast
def filter(table: Table, *predicates: ColExpr[Bool]) -> Pipeable:
    """
    Selects a subset of rows based on some condition.

    :param predicates:
        Column expressions of boolean type to filter by. Only rows where all expressions
        are true are included in the result.

    Examples
    --------
    >>> t = pdt.Table({"a": [3, 2, 6, 4], "b": ["lll", "g", "u0", "__**_"]})
    >>> t >> filter(t.a <= 4, ~t.b.str.contains("_")) >> show()
    shape: (2, 2)
    ┌─────┬─────┐
    │ a   ┆ b   │
    │ --- ┆ --- │
    │ i64 ┆ str │
    ╞═════╪═════╡
    │ 3   ┆ lll │
    │ 2   ┆ g   │
    └─────┴─────┘
    """
    new = copy.copy(table)
    preprocessed = []
    for i, pred in enumerate(predicates, 1):
        try:
            preprocessed.append(preprocess_arg(pred, table))
        except ErrorWithSource as e:
            raise type(e)(
                e.args[0] + f"\noccurred in {i}-{ordinal_suffix(i)} `filter` argument\n"
                f"AST path to error source: {get_ast_path_str(pred, e.source)}"
            ) from e

    new._ast = Filter(table._ast, preprocessed)

    for cond in new._ast.predicates:
        if not types.without_const(cond.dtype()) == Bool():
            raise DataTypeError(
                "predicates given to `filter` must be of boolean type.\n"
                f"hint: {cond} is of type {cond.dtype()} instead."
            )

        for fn in cond.iter_subtree_postorder():
            if isinstance(fn, ColFn) and fn.op.ftype in (
                Ftype.WINDOW,
                Ftype.AGGREGATE,
            ):
                raise FunctionTypeError(
                    f"forbidden window function `{fn.op.name}` in `filter`\nhint: If "
                    "you want to filter by an expression containing a window / "
                    "aggregation function, first add the expression as a column via "
                    "`mutate`."
                )

    return new


@overload
def arrange(*order_by: ColExpr) -> Pipeable: ...


@verb
@modify_ast
def arrange(table: Table, by: ColExpr, *more_by: ColExpr) -> Pipeable:
    """
    Sorts the rows of the table.

    :param order_by:
        Column expressions to sort by. The order of the expressions determines
        the priority.

    Examples
    --------
    >>> t = pdt.Table(
    ...     {
    ...         "r": [2, 7, 3, 2, 6, None, 4],
    ...         "s": ["l", "o", "a", "c", "s", "---", "3"],
    ...         "p": [0.655, -4.33, None, 143.6, 0.0, 1.0, 4.5],
    ...     }
    ... )
    >>> t >> arrange(t.r.nulls_first(), t.p) >> show()
    shape: (7, 3)
    ┌──────┬─────┬───────┐
    │ r    ┆ s   ┆ p     │
    │ ---  ┆ --- ┆ ---   │
    │ i64  ┆ str ┆ f64   │
    ╞══════╪═════╪═══════╡
    │ null ┆ --- ┆ 1.0   │
    │ 2    ┆ l   ┆ 0.655 │
    │ 2    ┆ c   ┆ 143.6 │
    │ 3    ┆ a   ┆ null  │
    │ 4    ┆ 3   ┆ 4.5   │
    │ 6    ┆ s   ┆ 0.0   │
    │ 7    ┆ o   ┆ -4.33 │
    └──────┴─────┴───────┘
    >>> t >> arrange(t.p.nulls_last().descending(), t.s) >> show()
    shape: (7, 3)
    ┌──────┬─────┬───────┐
    │ r    ┆ s   ┆ p     │
    │ ---  ┆ --- ┆ ---   │
    │ i64  ┆ str ┆ f64   │
    ╞══════╪═════╪═══════╡
    │ 2    ┆ c   ┆ 143.6 │
    │ 4    ┆ 3   ┆ 4.5   │
    │ null ┆ --- ┆ 1.0   │
    │ 2    ┆ l   ┆ 0.655 │
    │ 6    ┆ s   ┆ 0.0   │
    │ 7    ┆ o   ┆ -4.33 │
    │ 3    ┆ a   ┆ null  │
    └──────┴─────┴───────┘
    """

    order_by = [ColName(col) if isinstance(col, str) else col for col in (by, *more_by)]
    new = copy.copy(table)

    preprocessed = []
    for i, ord in enumerate(order_by, 1):
        try:
            preprocessed.append(preprocess_arg(Order.from_col_expr(ord), table))
        except ErrorWithSource as e:
            raise type(e)(
                e.args[0]
                + f"\noccurred in {i}-{ordinal_suffix(i)} `arrange` argument\n"
                f"AST path to error source: {get_ast_path_str(ord, e.source)}"
            ) from e

    new._ast = Arrange(table._ast, preprocessed)

    return new


@overload
def group_by(table: Table, *cols: Col | ColName | str, add=False) -> Pipeable: ...


@verb
@modify_ast
def group_by(table: Table, *cols: Col | ColName | str, add=False) -> Pipeable:
    """
    Add a grouping state to the table.

    :param cols:
        The columns to group by.

    :param add:
        If ``add=True``, the given columns are added to the set of columns the table is
        currently grouped by. If ``add=False``, the current grouping state is replaced
        by the given columns.

    This verb does not modify the table itself, but only adds a grouping in the
    background. The number of rows is only reduced when
    :doc:`summarize <pydiverse.transform.summarize>`
    is called. The
    :doc:`ungroup <pydiverse.transform.ungroup>`
    verb can be used to clear the grouping state.
    """
    errors.check_vararg_type(Col | ColName | str, "group_by", *cols)
    errors.check_arg_type(bool, "group_by", "add", add)
    cols = [ColName(col) if isinstance(col, str) else col for col in cols]

    for col in cols:
        if isinstance(col, Col) and col._uuid not in table._cache.uuid_to_name:
            raise ValueError(f"cannot group by non-selected column `{col.ast_repr()}`")

    new = copy.copy(table)
    new._ast = GroupBy(table._ast, [preprocess_arg(col, table) for col in cols], add)

    return new


@overload
def ungroup() -> Pipeable: ...


@verb
@modify_ast
def ungroup(table: Table) -> Pipeable:
    """
    Clear the grouping state of the table.

    Examples
    --------
    In the following example, ``group_by`` and ``ungroup`` are used to specify that each
    aggregation function between them uses the column ``t.c`` for grouping.

    >>> t = pdt.Table(
    ...     {
    ...         "a": [1.2, 5.077, -2.29, -0.0, 3.0, -7.7],
    ...         "b": ["a  ", "transform", "pipedag", "cdegh", "  -ade ", "  pq"],
    ...         "c": [True, False, None, None, True, True],
    ...         "d": [4, 4, 2, 0, 1, 0],
    ...     }
    ... )
    >>> (
    ...     t
    ...     >> group_by(t.c)
    ...     >> mutate(
    ...         u=t.b.str.len().max() + t.a.min(),
    ...         v=t.d.mean(filter=t.a >= 0),
    ...     )
    ...     >> ungroup()
    ...     >> show()
    ... )
    shape: (6, 6)
    ┌───────┬───────────┬───────┬─────┬────────┬─────┐
    │ a     ┆ b         ┆ c     ┆ d   ┆ u      ┆ v   │
    │ ---   ┆ ---       ┆ ---   ┆ --- ┆ ---    ┆ --- │
    │ f64   ┆ str       ┆ bool  ┆ i64 ┆ f64    ┆ f64 │
    ╞═══════╪═══════════╪═══════╪═════╪════════╪═════╡
    │ 1.2   ┆ a         ┆ true  ┆ 4   ┆ -0.7   ┆ 2.5 │
    │ 5.077 ┆ transform ┆ false ┆ 4   ┆ 14.077 ┆ 4.0 │
    │ -2.29 ┆ pipedag   ┆ null  ┆ 2   ┆ 4.71   ┆ 0.0 │
    │ -0.0  ┆ cdegh     ┆ null  ┆ 0   ┆ 4.71   ┆ 0.0 │
    │ 3.0   ┆   -ade    ┆ true  ┆ 1   ┆ -0.7   ┆ 2.5 │
    │ -7.7  ┆   pq      ┆ true  ┆ 0   ┆ -0.7   ┆ 2.5 │
    └───────┴───────────┴───────┴─────┴────────┴─────┘
    """
    new = copy.copy(table)
    new._ast = Ungroup(table._ast)

    return new


@overload
def summarize(**kwargs: ColExpr) -> Pipeable: ...


@verb
@modify_ast
def summarize(table: Table, **kwargs: ColExpr) -> Pipeable:
    """
    Computes aggregates over groups of rows.

    :param kwargs:
        Each key is the name of a new column, and its value is the column
        expression defining the new column. The column expression may not contain
        columns that are neither part of the grouping columns nor wrapped in an
        aggregation function.


    In contrast to :doc:`pydiverse.transform.mutate`, this verb in general reduces the
    number of rows and only keeps the grouping columns and the new columns defined in
    the kwargs. One row for each unique combination of values in the grouping columns
    is created.


    Examples
    --------
    >>> t = pdt.Table(
    ...     {
    ...         "a": [1.2, 5.077, -2.29, -0.0, 3.0, -7.7],
    ...         "b": ["a  ", "transform", "pipedag", "cdegh", "  -ade ", "  pq"],
    ...         "c": [True, False, None, None, True, True],
    ...     }
    ... )
    >>> (
    ...     t
    ...     >> group_by(t.c)
    ...     >> summarize(
    ...         u=t.b.str.len().mean(),
    ...         v=t.a.sum(filter=t.a >= 0),
    ...     )
    ...     >> show()
    ... )
    shape: (3, 3)
    ┌───────┬──────────┬───────┐
    │ c     ┆ u        ┆ v     │
    │ ---   ┆ ---      ┆ ---   │
    │ bool  ┆ f64      ┆ f64   │
    ╞═══════╪══════════╪═══════╡
    │ true  ┆ 4.666667 ┆ 4.2   │
    │ null  ┆ 6.0      ┆ -0.0  │
    │ false ┆ 9.0      ┆ 5.077 │
    └───────┴──────────┴───────┘
    """
    names, values = list(kwargs.keys()), list(kwargs.values())
    uuids = [uuid.uuid1() for _ in names]
    new = copy.copy(table)

    preprocessed = []
    for name, val in zip(names, values, strict=True):
        try:
            preprocessed.append(preprocess_arg(val, table, agg_is_window=False))
        except ErrorWithSource as e:
            raise type(e)(
                e.args[0] + f"\noccurred in `summarize` argument `{name}`\n"
                f"AST path to error source: {get_ast_path_str(val, e.source)}"
            ) from e
    new._ast = Summarize(table._ast, names, preprocessed, uuids)

    partition_by = set(table._cache.partition_by)

    if len(kwargs) == 0 and len(partition_by) == 0:
        raise ValueError(
            "summarize without preceding group_by needs at least one column to "
            "summarize"
        )

    def check_summarize_col_expr(expr: ColExpr, agg_fn_above: bool):
        if (
            isinstance(expr, Col)
            and expr._uuid not in partition_by
            and not agg_fn_above
        ):
            raise FunctionTypeError(
                f"column `{expr.ast_repr()}` is neither aggregated nor part of the "
                "grouping columns"
            )

        elif isinstance(expr, ColFn):
            if expr.op.ftype == Ftype.WINDOW:
                raise FunctionTypeError(
                    f"forbidden window function `{expr.op.name}` in `summarize`"
                )
            elif (
                expr.op.ftype == Ftype.AGGREGATE
                and "partition_by" not in expr.context_kwargs
            ):
                agg_fn_above = True

        for child in expr.iter_children():
            check_summarize_col_expr(child, agg_fn_above)

    for root in new._ast.values:
        check_summarize_col_expr(root, False)

    return new


@overload
def slice_head(n: int, *, offset: int = 0) -> Pipeable: ...


@verb
@modify_ast
def slice_head(table: Table, n: int, *, offset: int = 0) -> Pipeable:
    """
    Selects a subset of rows based on their index.

    :param n:
        The number of rows to select.

    :param offset:
        The index of the first row (0-based) that is included in the selection.


    Examples
    --------
    >>> t = pdt.Table(
    ...     {
    ...         "a": [65, 5, 312, -55, 0],
    ...         "b": ["l", "r", "srq", "---", " "],
    ...     }
    ... )
    >>> t >> slice_head(3, offset=1) >> show()
    shape: (3, 2)
    ┌─────┬─────┐
    │ a   ┆ b   │
    │ --- ┆ --- │
    │ i64 ┆ str │
    ╞═════╪═════╡
    │ 5   ┆ r   │
    │ 312 ┆ srq │
    │ -55 ┆ --- │
    └─────┴─────┘
    """
    errors.check_arg_type(int, "slice_head", "n", n)
    errors.check_arg_type(int, "slice_head", "offset", offset)

    if table._cache.partition_by:
        raise ValueError("cannot apply `slice_head` to a grouped table")

    new = copy.copy(table)
    new._ast = SliceHead(table._ast, n, offset)

    return new


@overload
def join(
    right: Table,
    on: ColExpr[Bool] | str | list[ColExpr[Bool] | str],
    how: Literal["inner", "left", "full"],
    *,
    validate: Literal["1:1", "1:m", "m:1", "m:m"] = "m:m",
    suffix: str | None = None,
) -> Pipeable: ...


@verb
def join(
    left: Table,
    right: Table,
    on: ColExpr[Bool] | str | list[ColExpr[Bool] | str],
    how: Literal["inner", "left", "full"],
    *,
    validate: Literal["1:1", "1:m", "m:1", "m:m"] = "m:m",
    suffix: str | None = None,
) -> Pipeable:
    """
    Joins two tables on a boolean expression.

    The left table in the join comes through the pipe `>>` operator from the
    left.

    :param right:
        The right table to join with.

    :param on:
        The join condition. If this is a list, the elements are joined via AND. Strings
        are interpreted as an equality condition on the columns with that name. See the
        note below for more information on which expressions are allowed.

    :param how:
        The join type.

    :param validate:
        Only relevant for polars. When set to ``"m:m"``, this does nothing. If set to
        ``"1:m"``, it is checked whether each right row matches at most one left row. In
        case this does not hold, an error is raised. Symmetrically, if set to ``"m:1"``
        it is checked whether each left row matches at most one right row. If set to
        ``"1:1"`` both ``"1:m"`` and ``"m:1"`` are checked.

    :param suffix:
        A string that is appended to all column names from the right table. If no suffix
        is specified and there are no column name collisions, columns will retain their
        original name. If there are name collisions, the name of the right table is
        appended to all columns of the right table. If this still does not resolve all
        name collisions, additionally an integer is appended to the column names of the
        right table. If the join condition only contains equalities of columns of the
        same name, only the columns of the right table colliding with a column of the
        left table are renamed.

    Note
    ----
    Not all backends can handle arbitrary boolean expressions in ``on`` with every join
    type.

    :polars:
        For everything except conjunctions of equalities, it depends on whether polars
        ``join_asof`` can handle the join condition.
    :postgres:
        For full joins, the join condition must be hashable or mergeable. See the
        `postgres documentation <https://wiki.postgresql.org/wiki/PostgreSQL_vs_SQL_Standard#FULL_OUTER_JOIN_conditions>`_
        for more details.

    Tip
    ---
    Two tables cannot be joined if one is derived from the other. In particular, before
    a self-join, the ``alias`` verb has to be applied to one table.

    Examples
    --------
    >>> t1 = pdt.Table({"a": [3, 1, 4, 1, 5, 9, 4]}, name="t1")
    >>> t2 = pdt.Table({"a": [4, 4, 1, 7], "b": ["f", "g", "h", "i"]}, name="t2")
    >>> t1 >> join(t2, t1.a == t2.a, how="left") >> show()
    shape: (9, 3)
    ┌─────┬──────┬──────┐
    │ a   ┆ a_t2 ┆ b_t2 │
    │ --- ┆ ---  ┆ ---  │
    │ i64 ┆ i64  ┆ str  │
    ╞═════╪══════╪══════╡
    │ 3   ┆ null ┆ null │
    │ 1   ┆ 1    ┆ h    │
    │ 4   ┆ 4    ┆ f    │
    │ 4   ┆ 4    ┆ g    │
    │ 1   ┆ 1    ┆ h    │
    │ 5   ┆ null ┆ null │
    │ 9   ┆ null ┆ null │
    │ 4   ┆ 4    ┆ f    │
    │ 4   ┆ 4    ┆ g    │
    └─────┴──────┴──────┘
    """

    errors.check_arg_type(Table, "join", "right", right)
    errors.check_arg_type(ColExpr | list | str, "join", "on", on)
    errors.check_arg_type(str | None, "join", "suffix", suffix)
    errors.check_literal_type(["inner", "left", "full"], "join", "how", how)
    errors.check_literal_type(
        ["1:1", "1:m", "m:1", "m:m"], "join", "validate", validate
    )

    if left._cache.backend != right._cache.backend:
        raise TypeError("cannot join two tables with different backends")

    if left._cache.partition_by:
        raise ValueError(f"cannot join grouped table `{left._ast.short_name()}`")
    elif right._cache.partition_by:
        raise ValueError(f"cannot join grouped table `{right._ast.short_name()}`")

    if intersection := left._cache.derived_from & right._cache.derived_from:
        raise ValueError(
            f"table `{list(intersection)[0].name}` occurs twice in the table "
            "tree.\nhint: To join two tables derived from a common table, "
            "apply `>> alias()` to one of them before the join."
        )

    user_suffix = suffix
    if suffix is None and right._ast.name is not None:
        suffix = f"_{right._ast.name}"
    if suffix is None:
        suffix = "_right"

    left_names = set(left._cache.uuid_to_name[col._uuid] for col in left)
    right_names = set(right._cache.uuid_to_name[col._uuid] for col in right)

    # Lambda column resolution and checks for existence of columns are done manually
    # here since we need to incorporate columns from the right.
    def _preprocess_on(expr: ColExpr):
        if isinstance(expr, ColName):
            if expr in left:
                if expr in right:
                    raise ValueError(
                        f"`{expr.ast_repr()}` is ambiguous here. Please use the source "
                        "table of the column to reference it."
                    )
                return left[expr.name]
            if expr not in right:
                raise ValueError(
                    f"no column with name `{expr.name}` found in the left or right "
                    "table"
                )
            return right[expr.name]

        if (
            isinstance(expr, Col)
            and expr._uuid not in left._cache.cols
            and expr._uuid not in right._cache.cols
        ):
            raise ValueError(
                f"column `{expr.ast_repr()}` used in `on` neither exists in the table "
                f"`{left._ast.short_name()}` nor in the table "
                f"`{right._ast.short_name()}`. The source table "
                f"`{expr._ast.short_name()}` of the column must be an "
                "ancestor of one of the two input tables."
            )

        return expr

    # bring join condition in standard expression form
    if not isinstance(on, list):
        on = [on]
    on = [left[expr] == right[expr] if isinstance(expr, str) else expr for expr in on]

    on = [pred.map_subtree(_preprocess_on) for pred in on]
    for i, pred in enumerate(on, 1):
        try:
            dtype = pred.dtype()
            pred.ftype(agg_is_window=False)
        except ErrorWithSource as e:
            raise type(e)(
                e.args[0] + f"\noccurred in {i}-{ordinal_suffix(i)} element of `on`\n"
                f"AST path to error source: {get_ast_path_str(pred, e.source)}"
            ) from e

        if types.without_const(dtype) != Bool():
            raise DataTypeError(
                f"{i}-{ordinal_suffix(i)} element of `on` has type `{pred.dtype()}`, "
                "but join conditions must have boolean type"
            )

    # apply `rename` to the right table if necessary
    if user_suffix:
        for name in right._cache.name_to_uuid.keys():
            if name + suffix in left_names:
                raise ValueError(
                    f"column name `{name + suffix}` appears both in the left and right "
                    f"table using the user-provided suffix `{suffix}`\n"
                    "hint: Specify a different suffix to prevent name collisions or "
                    "no suffix for automatic name collision resolution."
                )

        # If the user actively specifies a suffix, we apply it to all right columns.
        right >>= rename({col: col.name + user_suffix for col in right})

    elif right_names & left_names:
        cnt = 0
        for name in right_names:
            suffixed = name + suffix + (f"_{cnt}" if cnt > 0 else "")
            while suffixed in left_names:
                cnt += 1
                suffixed = name + suffix + f"_{cnt}"

        if cnt > 0:
            suffix += f"_{cnt}"

        on_uuids = set(
            col._uuid
            for col in itertools.chain(*(pred.iter_subtree_preorder() for pred in on))
            if isinstance(col, Col)
        )
        right_on_names = set(col.name for col in right if col._uuid in on_uuids)

        if not (right_names - right_on_names) & left_names:
            # If nothing except join columns clashes, we only rename the clashing
            # columns on the right.
            right >>= rename(
                {col: col.name + suffix for col in right if col.name in left_names}
            )

        else:
            right >>= rename({col: col.name + suffix for col in right})

    if len(on) == 0:
        on = LiteralCol(True)
    else:
        on = functools.reduce(operator.and_, on[1:], on[0])

    if how == "full" and not all(pred.op == ops.equal for pred in split_join_cond(on)):
        raise ValueError("in a `full` join, only equality predicates can be used")

    for fn in on.iter_subtree_postorder():
        if isinstance(fn, ColFn) and fn.op.ftype != Ftype.ELEMENT_WISE:
            raise FunctionTypeError(
                f"window function `{fn.op.name}` not allowed in `on`\n"
                "hint: First add the result of the window function to the table using "
                "`mutate`."
            )

    new = copy.copy(left)
    new._ast = Join(left._ast, right._ast, on, how, validate)

    new, left = check_subquery(new, left)
    new, right = check_subquery(new, right, is_right=True)

    new._cache = left._cache.update(new._ast, right_cache=right._cache)

    return new


# We define the join variations explicitly instead of via functools.partial since vscode
# gives functools.partial objects a different color than normal python functions which
# looks very confusing.
@overload
def inner_join(
    right: Table,
    on: ColExpr[Bool] | str | list[ColExpr[Bool] | str],
    *,
    validate: Literal["1:1", "1:m", "m:1", "m:m"] = "m:m",
    suffix: str | None = None,
) -> Pipeable: ...


@verb
def inner_join(
    left: Table,
    right: Table,
    on: ColExpr[Bool] | str | list[ColExpr[Bool] | str],
    *,
    validate: Literal["1:1", "1:m", "m:1", "m:m"] = "m:m",
    suffix: str | None = None,
) -> Pipeable:
    """
    Alias for the :doc:`pydiverse.transform.join` verb with ``how="inner"``.
    """

    return left >> join(right, on, "inner", validate=validate, suffix=suffix)


@overload
def left_join(
    right: Table,
    on: ColExpr[Bool] | str | list[ColExpr[Bool] | str],
    *,
    validate: Literal["1:1", "1:m", "m:1", "m:m"] = "m:m",
    suffix: str | None = None,
) -> Pipeable: ...


@verb
def left_join(
    left: Table,
    right: Table,
    on: ColExpr[Bool] | str | list[ColExpr[Bool] | str],
    *,
    validate: Literal["1:1", "1:m", "m:1", "m:m"] = "m:m",
    suffix: str | None = None,
) -> Pipeable:
    """
    Alias for the :doc:`pydiverse.transform.join` verb with ``how="left"``.
    """

    return left >> join(right, on, "left", validate=validate, suffix=suffix)


@overload
def full_join(
    right: Table,
    on: ColExpr[Bool] | str | list[ColExpr[Bool] | str],
    *,
    validate: Literal["1:1", "1:m", "m:1", "m:m"] = "m:m",
    suffix: str | None = None,
) -> Pipeable: ...


@verb
def full_join(
    left: Table,
    right: Table,
    on: ColExpr[Bool] | str | list[ColExpr[Bool] | str],
    *,
    validate: Literal["1:1", "1:m", "m:1", "m:m"] = "m:m",
    suffix: str | None = None,
) -> Pipeable:
    """
    Alias for the :doc:`pydiverse.transform.join` verb with ``how="full"``.
    """

    return left >> join(right, on, "full", validate=validate, suffix=suffix)


@overload
def cross_join(
    right: Table,
    *,
    suffix: str | None = None,
) -> Pipeable: ...


@verb
def cross_join(
    left: Table,
    right: Table,
    *,
    suffix: str | None = None,
) -> Pipeable:
    """
    Alias for the :doc:`pydiverse.transform.join` verb with an empty ``on`` clause.
    """

    return left >> join(right, how="inner", on=[], suffix=suffix)


@overload
def show(pipe: bool = False) -> Pipeable | None: ...


@verb
def show(table: Table, pipe: bool = False) -> Pipeable | None:
    """
    Prints the table to stdout.

    :param pipe:
        If set to `True`, the table is returned, else `None` is returned.

    Note
    ----
    During interactive development in the python shell, you usually want to keep
    `pipe = False`, else the table is printed twice. The main use for `pipe = True` is
    when you don't want to break a long sequence of verbs in a file.
    """
    print(table)
    return table if pipe else None


@overload
def name() -> str | None: ...


@verb
def name(table: Table) -> str | None:
    """
    Returns the name of the table.
    """
    return table._ast.name


@overload
def columns() -> list[str]: ...


@verb
def columns(table: Table) -> list[str]:
    """
    Returns the column names of the table.
    """
    return list(table._cache.name_to_uuid.keys())


@overload
def ast_repr(
    verb_depth: int = 7, expr_depth: int = 2, pipe: bool = False
) -> Pipeable | None: ...


@verb
def ast_repr(
    table: Table, verb_depth: int = 7, expr_depth: int = 2, *, pipe: bool = False
) -> Pipeable | None:
    r"""
    Prints the AST of the table to stdout.

    :param pipe:
        If set to `True`, the table is returned, else `None` is returned.

    Note
    ----
    During interactive development in the python shell, you usually want to keep
    `pipe = False`, else the table is printed, too. The main use for `pipe = True` is
    when you don't want to break a long sequence of verbs in a file.

    Examples
    --------
    >>> tbl1 = Table(dict(a=[1, 2], b=["x", "y"]), name="tbl1")
    >>> tbl2 = Table(dict(a=[1, 2], c=["z", "zz"]), name="tbl2")
    >>> (
    ...     tbl1
    ...     >> mutate(u=C.a + 5)
    ...     >> select(tbl1.a)
    ...     >> left_join(
    ...         tbl2
    ...         >> arrange(tbl2.a)
    ...         >> filter(tbl2.c.str.len() <= 10)
    ...         >> full_join(s := tbl2 >> alias("s"), on="c"),
    ...         on="a",
    ...     )
    ...     >> slice_head(32)
    ...     >> ast_repr()
    ... )
    * slice_head
    | n = 32, offset = 0
    |
    *   join
    |\  how = `left`
    | | on = __eq__(tbl1.a, tbl2.a)
    | | validate = `m:m`
    | |
    | * rename
    | | a -> a_tbl2
    | |
    | *   join
    | |\  how = `full`
    | | | on = __eq__(tbl2.c, s.c)
    | | | validate = `m:m`
    | | |
    | | * rename
    | | | a -> a_s,
    | | | c -> c_s
    | | |
    | | * alias
    | | | s
    | | |
    | | * PolarsImpl
    | | | name = 'tbl2',
    | | | df = <LazyFrame at 0x16CCE8080>
    | |
    | * filter
    | | __le__(str.len(tbl2.c), 10)
    | |
    | * arrange
    | | Order(by=tbl2.a, descending=False, nulls_last=None)
    | |
    | * PolarsImpl
    | | name = 'tbl2',
    | | df = <LazyFrame at 0x16CCE8080>
    |
    * select
    | tbl1.a
    |
    * mutate
    | u = __add__(tbl1.a, 5)
    |
    * PolarsImpl
    | name = 'tbl1',
    | df = <LazyFrame at 0x16BD74860>
    """

    print(table._ast.ast_repr(verb_depth, expr_depth), end="")
    return table if pipe else None


def preprocess_arg(arg: ColExpr, table: Table, *, agg_is_window: bool = True) -> Any:
    arg = wrap_literals(arg)
    assert isinstance(arg, ColExpr | Order)

    def _preprocess_expr(expr: ColExpr, eval_aligned: bool = False):
        if (
            isinstance(expr, Col)
            and expr._uuid not in table._cache.cols
            and not eval_aligned
        ):
            raise ColumnNotFoundError(
                f"column `{expr.ast_repr()}` does not exist in table "
                f"`{table._ast.name}`"
            )

        if not eval_aligned and isinstance(expr, Series):
            raise TypeError(
                f"invalid use of series `{expr.ast_repr()}` in a column expression"
                "\nnote: polars / pandas series must be wrapped in `eval_aligned` for "
                "use in pydiverse.transform"
            )

        if (
            agg_is_window
            and isinstance(expr, ColFn)
            and "partition_by" not in expr.context_kwargs
            and (expr.op.ftype in (Ftype.WINDOW, Ftype.AGGREGATE))
        ):
            expr.context_kwargs["partition_by"] = [
                table._cache.cols[uid] for uid in table._cache.partition_by
            ]

        if isinstance(expr, ColName):
            return table[expr.name]

        new = copy.copy(expr)
        new.map_children(
            functools.partial(
                _preprocess_expr,
                eval_aligned=eval_aligned | isinstance(expr, EvalAligned),
            )
        )

        # add casts for boolean add / sum
        # If we have more operations like these, which we want to map to other
        # operations on the AST, consider streamlining this in some special function
        if (
            isinstance(new, ColFn)
            and len(new.args) > 0
            and types.without_const(new.args[0].dtype()) == Bool()
            and new.op in (ops.add, ops.sum)
        ):
            new.args = [arg.cast(Int64) for arg in new.args]

        return new

    res = _preprocess_expr(arg)
    assert res.dtype() is not None
    assert res.ftype(agg_is_window=agg_is_window) is not None
    return res


def ordinal_suffix(n: int):
    return {1: "st", 2: "nd"}.get(n % 10, "th")<|MERGE_RESOLUTION|>--- conflicted
+++ resolved
@@ -405,13 +405,8 @@
         print(query)
     else:
         print(
-<<<<<<< HEAD
             f"No query to show for table {table._ast.short_name()}. "
-            f"(backend: {table._cache.backend})"
-=======
-            f"No query to show for table {get_print_tbl_name(table)}. "
             f"(backend: {table._cache.backend.backend_name})"
->>>>>>> 8831551f
         )
 
     return table if pipe else None
